from datetime import datetime, timedelta, timezone
from types import SimpleNamespace

import pytest

from backend.apps.bot.services import handle_recruiter_identity_command
from backend.core.db import async_session
from backend.domain import models
from backend.domain.repositories import (
    approve_slot,
    get_active_recruiters,
    get_active_recruiters_for_city,
    get_candidate_cities,
    get_city,
    get_city_by_name,
    get_free_slots_by_recruiter,
    get_recruiter,
    get_slot,
    get_template,
    reserve_slot,
    reject_slot,
    set_recruiter_chat_id_by_command,
)


@pytest.mark.asyncio
async def test_recruiter_and_city_queries():
    async with async_session() as session:
        recruiter_active = models.Recruiter(name="Михаил", tz="Europe/Moscow", active=True)
        recruiter_inactive = models.Recruiter(name="Иван", tz="Europe/Moscow", active=False)
        city = models.City(name="Москва", tz="Europe/Moscow", active=True)
        session.add_all([recruiter_active, recruiter_inactive, city])
        await session.commit()
        await session.refresh(recruiter_active)
        await session.refresh(recruiter_inactive)
        await session.refresh(city)
        city.responsible_recruiter_id = recruiter_active.id
        await session.commit()

    active = await get_active_recruiters()
    assert [r.name for r in active] == ["Михаил"]

    by_city = await get_active_recruiters_for_city(city.id)
    assert [r.name for r in by_city] == ["Михаил"]

    fetched = await get_recruiter(recruiter_active.id)
    assert fetched is not None
    assert fetched.name == "Михаил"

    city_by_name = await get_city_by_name("Москва")
    assert city_by_name is not None
    assert city_by_name.id == city.id

    city_by_id = await get_city(city.id)
    assert city_by_id.name == "Москва"


@pytest.mark.asyncio
async def test_city_recruiter_lookup_includes_slot_owners():
    now = datetime.now(timezone.utc)

    async with async_session() as session:
        responsible = models.Recruiter(name="Ответственный", tz="Europe/Moscow", active=True)
        extra = models.Recruiter(name="Помощник", tz="Europe/Moscow", active=True)
        city = models.City(name="Казань", tz="Europe/Moscow", active=True)
        session.add_all([responsible, extra, city])
        await session.commit()
        await session.refresh(responsible)
        await session.refresh(extra)
        await session.refresh(city)

        city.responsible_recruiter_id = responsible.id

        session.add(
            models.Slot(
                recruiter_id=extra.id,
                city_id=city.id,
                start_utc=now + timedelta(hours=2),
                status=models.SlotStatus.FREE,
            )
        )

        await session.commit()

    recruiters = await get_active_recruiters_for_city(city.id)
    names = {r.name for r in recruiters}
    assert names == {"Ответственный", "Помощник"}


@pytest.mark.asyncio
<<<<<<< HEAD
async def test_candidate_city_lookup_includes_responsible_and_slot_cities():
    now = datetime.now(timezone.utc)

    async with async_session() as session:
        resp_active = models.Recruiter(name="Координатор", tz="Europe/Moscow", active=True)
        resp_inactive = models.Recruiter(name="Неактивен", tz="Europe/Moscow", active=False)
        slot_owner = models.Recruiter(name="Слотер", tz="Europe/Moscow", active=True)

        city_resp = models.City(name="Екатеринбург", tz="Asia/Yekaterinburg", active=True)
        city_slot = models.City(name="Самара", tz="Europe/Samara", active=True)
        city_inactive = models.City(name="Томск", tz="Asia/Tomsk", active=True)

        session.add_all([resp_active, resp_inactive, slot_owner, city_resp, city_slot, city_inactive])
        await session.commit()

        await session.refresh(resp_active)
        await session.refresh(resp_inactive)
        await session.refresh(slot_owner)
        await session.refresh(city_resp)
        await session.refresh(city_slot)
        await session.refresh(city_inactive)

        city_resp.responsible_recruiter_id = resp_active.id
        city_slot.responsible_recruiter_id = resp_inactive.id

        session.add(
            models.Slot(
                recruiter_id=slot_owner.id,
                city_id=city_slot.id,
                start_utc=now + timedelta(hours=3),
                status=models.SlotStatus.FREE,
            )
        )

        session.add(
            models.Slot(
                recruiter_id=resp_inactive.id,
                city_id=city_inactive.id,
                start_utc=now + timedelta(hours=4),
                status=models.SlotStatus.FREE,
            )
        )

        await session.commit()

    cities = await get_candidate_cities()
    names = [city.name for city in cities]

    assert names == ["Екатеринбург", "Самара"]


@pytest.mark.asyncio
=======
>>>>>>> e18d7fac
async def test_slot_workflow_and_templates():
    now = datetime.now(timezone.utc)

    async with async_session() as session:
        recruiter = models.Recruiter(name="Мария", tz="Europe/Moscow", active=True)
        city = models.City(name="Санкт-Петербург", tz="Europe/Moscow", active=True)
        session.add_all([recruiter, city])
        await session.commit()
        await session.refresh(recruiter)
        await session.refresh(city)
        city.responsible_recruiter_id = recruiter.id
        await session.commit()

        slot_free = models.Slot(
            recruiter_id=recruiter.id,
            city_id=city.id,
            start_utc=now + timedelta(hours=4),
            status=models.SlotStatus.FREE,
        )
        slot_pending = models.Slot(
            recruiter_id=recruiter.id,
            city_id=city.id,
            start_utc=now + timedelta(hours=5),
            status=models.SlotStatus.PENDING,
        )
        session.add_all([slot_free, slot_pending])

        template_city = models.Template(city_id=city.id, key="invite", content="hello")
        template_global = models.Template(city_id=None, key="invite", content="global")
        session.add_all([template_city, template_global])
        await session.commit()
        await session.refresh(slot_free)
        await session.refresh(slot_pending)

    free_slots = await get_free_slots_by_recruiter(recruiter.id, now_utc=now)
    assert len(free_slots) == 1
    assert free_slots[0].id == slot_free.id

    filtered_slots = await get_free_slots_by_recruiter(
        recruiter.id, now_utc=now, city_id=city.id
    )
    assert [s.id for s in filtered_slots] == [slot_free.id]

    reserved = await reserve_slot(
        slot_free.id,
        candidate_tg_id=999,
        candidate_fio="Кандидат",
        candidate_tz="Europe/Moscow",
        candidate_city_id=city.id,
    )
    assert reserved is not None
    assert reserved.status == models.SlotStatus.PENDING
    assert reserved.candidate_city_id == city.id

    approved = await approve_slot(slot_free.id)
    assert approved is not None
    assert approved.status == models.SlotStatus.BOOKED

    rejected = await reject_slot(slot_free.id)
    assert rejected is not None
    assert rejected.status == models.SlotStatus.FREE
    assert rejected.candidate_tg_id is None

    not_reserved = await reserve_slot(12345, candidate_tg_id=1, candidate_fio="", candidate_tz="", candidate_city_id=None)
    assert not_reserved is None

    slot_loaded = await get_slot(slot_pending.id)
    assert slot_loaded is not None
    assert slot_loaded.status == models.SlotStatus.PENDING

    tmpl = await get_template(city.id, "invite")
    assert tmpl is not None
    assert tmpl.content == "hello"

    not_found = await get_template(city.id, "missing")
    assert not_found is None

    updated = await set_recruiter_chat_id_by_command("Мария", chat_id=123456)
    assert updated is not None
    assert updated.tg_chat_id == 123456

    again = await set_recruiter_chat_id_by_command("unknown", chat_id=1)
    assert again is None


@pytest.mark.asyncio
async def test_iam_command_updates_recruiter_chat_id():
    async with async_session() as session:
        recruiter = models.Recruiter(name="Софья", tz="Europe/Moscow", active=True)
        session.add(recruiter)
        await session.commit()
        await session.refresh(recruiter)
        recruiter_id = recruiter.id

    responses = []

    class DummyMessage:
        def __init__(self, text: str, chat_id: int) -> None:
            self.text = text
            self.chat = SimpleNamespace(id=chat_id)
            self.from_user = SimpleNamespace(id=chat_id)

        async def answer(self, text: str, **kwargs) -> None:
            responses.append(text)

    message = DummyMessage("/iam Софья", chat_id=987654321)

    await handle_recruiter_identity_command(message)

    async with async_session() as session:
        updated = await session.get(models.Recruiter, recruiter_id)
        assert updated is not None
        assert updated.tg_chat_id == 987654321

    assert any("Готово" in resp for resp in responses)<|MERGE_RESOLUTION|>--- conflicted
+++ resolved
@@ -88,61 +88,7 @@
 
 
 @pytest.mark.asyncio
-<<<<<<< HEAD
-async def test_candidate_city_lookup_includes_responsible_and_slot_cities():
-    now = datetime.now(timezone.utc)
-
-    async with async_session() as session:
-        resp_active = models.Recruiter(name="Координатор", tz="Europe/Moscow", active=True)
-        resp_inactive = models.Recruiter(name="Неактивен", tz="Europe/Moscow", active=False)
-        slot_owner = models.Recruiter(name="Слотер", tz="Europe/Moscow", active=True)
-
-        city_resp = models.City(name="Екатеринбург", tz="Asia/Yekaterinburg", active=True)
-        city_slot = models.City(name="Самара", tz="Europe/Samara", active=True)
-        city_inactive = models.City(name="Томск", tz="Asia/Tomsk", active=True)
-
-        session.add_all([resp_active, resp_inactive, slot_owner, city_resp, city_slot, city_inactive])
-        await session.commit()
-
-        await session.refresh(resp_active)
-        await session.refresh(resp_inactive)
-        await session.refresh(slot_owner)
-        await session.refresh(city_resp)
-        await session.refresh(city_slot)
-        await session.refresh(city_inactive)
-
-        city_resp.responsible_recruiter_id = resp_active.id
-        city_slot.responsible_recruiter_id = resp_inactive.id
-
-        session.add(
-            models.Slot(
-                recruiter_id=slot_owner.id,
-                city_id=city_slot.id,
-                start_utc=now + timedelta(hours=3),
-                status=models.SlotStatus.FREE,
-            )
-        )
-
-        session.add(
-            models.Slot(
-                recruiter_id=resp_inactive.id,
-                city_id=city_inactive.id,
-                start_utc=now + timedelta(hours=4),
-                status=models.SlotStatus.FREE,
-            )
-        )
-
-        await session.commit()
-
-    cities = await get_candidate_cities()
-    names = [city.name for city in cities]
-
-    assert names == ["Екатеринбург", "Самара"]
-
-
-@pytest.mark.asyncio
-=======
->>>>>>> e18d7fac
+
 async def test_slot_workflow_and_templates():
     now = datetime.now(timezone.utc)
 
