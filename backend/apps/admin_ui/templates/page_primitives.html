{% macro page_header(opts_or_title=None, title=None, eyebrow=None, description=None, meta=None, badges=None) -%}
  {% if opts_or_title is mapping %}
    {% set options = opts_or_title %}
  {% else %}
    {% set options = {
      'title': title if title is not none else opts_or_title,
      'eyebrow': eyebrow,
      'description': description,
      'meta': meta,
      'badges': badges
    } %}
  {% endif %}
  <header class="page-header">
    <div class="page-header__text">
      {% if options.eyebrow %}<p class="page-header__eyebrow muted">{{ options.eyebrow }}</p>{% endif %}
      <h1 class="page-header__title">{{ options.title }}</h1>
      {% if options.description %}<p class="page-header__description muted">{{ options.description }}</p>{% endif %}
      {% if options.meta %}<p class="page-header__meta muted">{{ options.meta }}</p>{% endif %}
      {% if options.badges %}
        <ul class="page-header__badges" role="list">
          {% for item in options.badges %}
            <li>
              <span class="badge badge-{{ item.tone | default('muted') }}">
                <span class="badge__dot" aria-hidden="true"></span>
                {{ item.label }}
              </span>
            </li>
          {% endfor %}
        </ul>
      {% endif %}
    </div>
    {% if caller is defined %}
      <div class="page-header__actions">
        {{ caller() }}
      </div>
    {% endif %}
  </header>
{%- endmacro %}

{% macro kpi_section(opts_or_id, eyebrow=None, title=None, meta=None, cards=None, empty_text=None, placeholder_text=None, is_placeholder=False, default_hint=None) -%}
  {% if opts_or_id is mapping %}
    {% set options = opts_or_id %}
  {% else %}
    {% set options = {
      'section_id': opts_or_id,
      'eyebrow': eyebrow,
      'title': title,
      'meta': meta,
      'cards': cards,
      'empty_text': empty_text,
      'placeholder_text': placeholder_text,
      'is_placeholder': is_placeholder,
      'default_hint': default_hint
    } %}
  {% endif %}
  {% set section_id = options.get('section_id', options.get('id')) %}
  <section class="kpi-section panel" aria-labelledby="{{ section_id }}">
    <header class="kpi-section__header">
      <div class="kpi-section__heading">
        {% if options.eyebrow %}<p class="kpi-section__eyebrow">{{ options.eyebrow }}</p>{% endif %}
        {% if options.title %}<h2 id="{{ section_id }}" class="kpi-section__title">{{ options.title }}</h2>{% endif %}
        {% if options.meta %}<p class="kpi-section__meta">{{ options.meta }}</p>{% endif %}
      </div>
      {% if caller is defined %}
        <div class="kpi-section__actions">
          {{ caller() }}
        </div>
      {% endif %}
    </header>
    <div class="kpi-section__grid">
      {% if options.is_placeholder and options.placeholder_text %}
        <p class="kpi-section__placeholder muted">{{ options.placeholder_text }}</p>
      {% elif options.cards %}
        {% for card in options.cards %}
          {% set trend = card.trend %}
          <button
            type="button"
            class="kpi-card surface focus-ring tone-{{ card.tone }}"
            data-metric="{{ card.key }}"
            aria-haspopup="dialog"
            aria-controls="kpi_drawer"
            aria-label="{{ card.label }}: {{ card.value }}. {{ trend.label if trend else '' }}"
          >
            <span class="kpi-card__body">
              <span class="kpi-card__label">{{ card.label }}</span>
              <span class="kpi-card__value"{% if card.value_id %} id="{{ card.value_id }}"{% endif %}>{{ card.value }}</span>
              {% set hint = card.hint if card.hint is not none else options.default_hint %}
              {% if hint %}<span class="kpi-card__hint">{{ hint }}</span>{% endif %}
            </span>
            <span class="kpi-card__aside">
              {% if trend %}<span class="kpi-card__trend trend--{{ trend.direction }}" aria-label="{{ trend.label }}">{{ trend.display }}</span>{% endif %}
              {% if card.icon %}<span class="kpi-card__icon" aria-hidden="true">{{ card.icon }}</span>{% endif %}
            </span>
          </button>
        {% endfor %}
      {% elif options.empty_text %}
        <p class="kpi-section__empty muted">{{ options.empty_text }}</p>
      {% endif %}
    </div>
  </section>
{%- endmacro %}

{% macro stat_cards(opts_or_items=None, class_name=None) -%}
  {% if opts_or_items is mapping %}
    {% set options = opts_or_items %}
  {% else %}
    {% set options = {
      'items': opts_or_items,
      'class_name': class_name
    } %}
  {% endif %}
  {% set items = options.get('items') %}
  {% set grid_class = options.get('class_name') %}
  <section class="stat-grid{% if grid_class %} {{ grid_class }}{% endif %}">
    {% if items is not none %}
      {% for card in items %}
        <article class="stat-card surface">
          <span class="stat-card__label">{{ card.label }}</span>
          <span class="stat-card__value">{{ card.value }}</span>
          {% if card.meta %}<span class="stat-card__meta">{{ card.meta }}</span>{% endif %}
        </article>
      {% endfor %}
    {% elif caller is defined %}
      {{ caller() }}
    {% endif %}
  </section>
{%- endmacro %}

{% macro filter_bar(opts_or_title=None, hint=None, class_name=None, title=None) -%}
  {% set ns = namespace(options={}) %}
  {% if opts_or_title is mapping %}
    {% set ns.options = dict(opts_or_title) %}
  {% elif opts_or_title is not none %}
    {% set ns.options = {'title': opts_or_title} %}
  {% endif %}
  {% if title is not none %}
<<<<<<< HEAD
    {% set _ = ns.options.update({'title': title}) %}
  {% endif %}
  {% if hint is not none %}
    {% set _ = ns.options.update({'hint': hint}) %}
  {% endif %}
  {% if class_name is not none %}
    {% set _ = ns.options.update({'class_name': class_name}) %}
=======
    {% set ns.options = ns.options | merge({'title': title}) %}
  {% endif %}
  {% if hint is not none %}
    {% set ns.options = ns.options | merge({'hint': hint}) %}
  {% endif %}
  {% if class_name is not none %}
    {% set ns.options = ns.options | merge({'class_name': class_name}) %}
>>>>>>> 9a0aeb15
  {% endif %}
  {% set options = ns.options %}
  <section class="filter-bar panel{% if options.class_name %} {{ options.class_name }}{% endif %}">
    {% if options.title or options.hint %}
      <header class="filter-bar__header">
        {% if options.title %}<h2 class="filter-bar__title">{{ options.title }}</h2>{% endif %}
        {% if options.hint %}<p class="filter-bar__hint muted">{{ options.hint }}</p>{% endif %}
      </header>
    {% endif %}
    <div class="filter-bar__controls">
      {% if caller is defined %}
        {{ caller() }}
      {% endif %}
    </div>
  </section>
{%- endmacro %}

{% macro data_table(opts_or_columns=None, caption=None, sticky_header=True, table_class=None, table_id=None, body_id=None) -%}
  {% if opts_or_columns is mapping %}
    {% set options = opts_or_columns %}
  {% else %}
    {% set options = {
      'columns': opts_or_columns,
      'caption': caption,
      'sticky_header': sticky_header,
      'table_class': table_class,
      'table_id': table_id,
      'body_id': body_id
    } %}
  {% endif %}
  <div class="table-shell">
    <table{% if options.table_id %} id="{{ options.table_id }}"{% endif %} class="data-table{% if options.sticky_header %} data-table--sticky{% endif %}{% if options.table_class %} {{ options.table_class }}{% endif %}">
      {% if options.caption %}<caption class="visually-hidden">{{ options.caption }}</caption>{% endif %}
      {% if options.columns %}
        <thead>
          <tr>
            {% for column in options.columns %}
              {% if column is mapping %}
                <th scope="col"{% if column.class %} class="{{ column.class }}"{% endif %}>
                  {{ column.html | default(column.label) | safe }}
                </th>
              {% else %}
                <th scope="col">{{ column }}</th>
              {% endif %}
            {% endfor %}
          </tr>
        </thead>
      {% endif %}
      <tbody{% if options.body_id %} id="{{ options.body_id }}"{% endif %}>
        {% if caller is defined %}
          {{ caller() }}
        {% endif %}
      </tbody>
    </table>
  </div>
{%- endmacro %}<|MERGE_RESOLUTION|>--- conflicted
+++ resolved
@@ -134,23 +134,15 @@
     {% set ns.options = {'title': opts_or_title} %}
   {% endif %}
   {% if title is not none %}
-<<<<<<< HEAD
-    {% set _ = ns.options.update({'title': title}) %}
-  {% endif %}
-  {% if hint is not none %}
-    {% set _ = ns.options.update({'hint': hint}) %}
-  {% endif %}
-  {% if class_name is not none %}
-    {% set _ = ns.options.update({'class_name': class_name}) %}
-=======
-    {% set ns.options = ns.options | merge({'title': title}) %}
-  {% endif %}
-  {% if hint is not none %}
-    {% set ns.options = ns.options | merge({'hint': hint}) %}
-  {% endif %}
-  {% if class_name is not none %}
-    {% set ns.options = ns.options | merge({'class_name': class_name}) %}
->>>>>>> 9a0aeb15
+{% if title is not none %}
+  {% set ns.options = ns.options | merge({'title': title}) %}
+{% endif %}
+{% if hint is not none %}
+  {% set ns.options = ns.options | merge({'hint': hint}) %}
+{% endif %}
+{% if class_name is not none %}
+  {% set ns.options = ns.options | merge({'class_name': class_name}) %}
+{% endif %}
   {% endif %}
   {% set options = ns.options %}
   <section class="filter-bar panel{% if options.class_name %} {{ options.class_name }}{% endif %}">
