"""Supporting services and helpers for the Telegram bot."""

from __future__ import annotations

import asyncio
import html
import logging
import math
from datetime import datetime, timezone
from pathlib import Path
from typing import Any, Dict, Iterable, List, Optional, Tuple, cast
from zoneinfo import ZoneInfo

from aiogram import Bot
from aiogram.exceptions import TelegramBadRequest
from aiogram.types import CallbackQuery, ForceReply, Message, FSInputFile

from backend.core.settings import get_settings
from backend.domain.models import SlotStatus
from backend.domain.repositories import (
    approve_slot,
    get_city_by_name,
<<<<<<< HEAD
    get_candidate_cities,
=======
>>>>>>> e18d7fac
    get_active_recruiters_for_city,
    get_free_slots_by_recruiter,
    get_recruiter,
    get_slot,
    reject_slot,
    reserve_slot,
    set_recruiter_chat_id_by_command,
)

from . import templates
from .config import (
    DEFAULT_TZ,
    FOLLOWUP_NOTICE_PERIOD,
    FOLLOWUP_STUDY_MODE,
    FOLLOWUP_STUDY_SCHEDULE,
    MAX_ATTEMPTS,
    PASS_THRESHOLD,
    RemKey,
    State,
    TEST1_QUESTIONS,
    TEST2_QUESTIONS,
    TIME_FMT,
    TIME_LIMIT,
)
from .keyboards import (
    create_keyboard,
    kb_approve,
    kb_attendance_confirm,
    kb_recruiters,
    kb_slots_for_recruiter,
    kb_start,
)


_settings = get_settings()
REPORTS_DIR: Path = _settings.data_dir / "reports"
TEST1_DIR: Path = _settings.data_dir / "test1"
UPLOADS_DIR: Path = _settings.data_dir / "uploads"

for _path in (REPORTS_DIR, TEST1_DIR, UPLOADS_DIR):
    _path.mkdir(parents=True, exist_ok=True)


class StateManager:
    """Simple in-memory state storage for bot flows."""

    def __init__(self) -> None:
        self._storage: Dict[int, State] = {}

    def get(self, user_id: int) -> Optional[State]:
        return self._storage.get(user_id)

    def ensure(self, user_id: int) -> State:
        state = self._storage.get(user_id)
        if state is None:
            state = cast(State, {})
            self._storage[user_id] = state
        return state

    def set(self, user_id: int, state: State) -> None:
        self._storage[user_id] = state

    def pop(self, user_id: int) -> Optional[State]:
        return self._storage.pop(user_id, None)

    def clear(self) -> None:
        self._storage.clear()


_bot: Optional[Bot] = None
_state_manager: Optional[StateManager] = None
REMINDERS: Dict[RemKey, asyncio.Task] = {}
CONFIRM_TASKS: Dict[RemKey, asyncio.Task] = {}


def configure(bot: Bot, state_manager: StateManager) -> None:
    global _bot, _state_manager
    _bot = bot
    _state_manager = state_manager


def get_bot() -> Bot:
    if _bot is None:
        raise RuntimeError("Bot is not configured")
    return _bot


def get_state_manager() -> StateManager:
    if _state_manager is None:
        raise RuntimeError("State manager is not configured")
    return _state_manager


def _safe_zone(tz: Optional[str]) -> ZoneInfo:
    try:
        return ZoneInfo(tz or DEFAULT_TZ)
    except Exception:
        return ZoneInfo(DEFAULT_TZ)


def fmt_dt_local(dt_utc: datetime, tz: str) -> str:
    return dt_utc.astimezone(_safe_zone(tz)).strftime(TIME_FMT)


def slot_local_labels(dt_utc: datetime, tz: str) -> Dict[str, str]:
    local_dt = dt_utc.astimezone(_safe_zone(tz))
    return {
        "slot_date_local": local_dt.strftime("%d.%m"),
        "slot_time_local": local_dt.strftime("%H:%M"),
        "slot_datetime_local": local_dt.strftime("%d.%m %H:%M"),
    }


def now_utc() -> datetime:
    return datetime.now(timezone.utc)


def create_progress_bar(current: int, total: int) -> str:
    filled = max(0, min(10, math.ceil((current / total) * 10)))
    return f"[{'🟩' * filled}{'⬜️' * (10 - filled)}]"


def calculate_score(attempts: Dict[int, Dict[str, Any]]) -> float:
    base_score = sum(1 for q in attempts if attempts[q]["is_correct"])
    penalty = sum(
        0.1 * (len(attempts[q]["answers"]) - 1)
        + (0.2 if any(a["overtime"] for a in attempts[q]["answers"]) else 0)
        for q in attempts
    )
    return max(0.0, round(base_score - penalty, 1))


async def safe_edit_text_or_caption(cb_msg, text: str) -> None:
    """Безопасно меняет текст сообщения или подпись медиа."""
    try:
        if (cb_msg.document is not None) or (cb_msg.photo is not None) or (
            cb_msg.video is not None
        ) or (cb_msg.animation is not None):
            await cb_msg.edit_caption(text)
        else:
            await cb_msg.edit_text(text)
    except TelegramBadRequest:
        pass


async def safe_remove_reply_markup(cb_msg) -> None:
    try:
        await cb_msg.edit_reply_markup(reply_markup=None)
    except TelegramBadRequest:
        pass


async def schedule_reminder(slot_id: int, candidate_id: int) -> None:
    bot = get_bot()
    key: RemKey = (slot_id, candidate_id)
    t2 = REMINDERS.pop(key, None)
    if t2 and not t2.done():
        t2.cancel()

    slot = await get_slot(slot_id)
    if not slot:
        return

    start_utc = slot.start_utc
    delay = (start_utc - now_utc()).total_seconds() - 3600  # -1h
    if delay <= 0:
        return

    async def _rem() -> None:
        try:
            await asyncio.sleep(delay)
            fresh = await get_slot(slot_id)
            if not fresh or fresh.candidate_tg_id != candidate_id:
                return
            tz = fresh.candidate_tz or DEFAULT_TZ
            labels = slot_local_labels(fresh.start_utc, tz)
            text = await templates.tpl(
                getattr(fresh, "candidate_city_id", None),
                "reminder_1h",
                candidate_fio=getattr(fresh, "candidate_fio", "") or "",
                dt=fmt_dt_local(fresh.start_utc, tz),
                **labels,
            )
            await bot.send_message(candidate_id, text)
        except asyncio.CancelledError:
            pass
        except Exception as exc:  # pragma: no cover - logging path
            logging.exception("Reminder error: %s", exc)

    REMINDERS[key] = asyncio.create_task(_rem())


async def schedule_confirm_prompt(slot_id: int, candidate_id: int) -> None:
    bot = get_bot()
    key: RemKey = (slot_id, candidate_id)
    t = CONFIRM_TASKS.pop(key, None)
    if t and not t.done():
        t.cancel()

    slot = await get_slot(slot_id)
    if not slot:
        return

    start_utc = slot.start_utc
    delay = (start_utc - now_utc()).total_seconds() - 7200  # -2h

    async def _ask_now() -> None:
        try:
            fresh = await get_slot(slot_id)
            if not fresh or fresh.candidate_tg_id != candidate_id:
                return
            tz = fresh.candidate_tz or DEFAULT_TZ
            labels = slot_local_labels(fresh.start_utc, tz)
            key_name = (
                "stage4_intro_reminder"
                if getattr(fresh, "purpose", "interview") == "intro_day"
                else "stage2_interview_reminder"
            )
            state = get_state_manager().get(candidate_id) or {}
            text = await templates.tpl(
                getattr(fresh, "candidate_city_id", None),
                key_name,
                candidate_fio=getattr(fresh, "candidate_fio", "") or "",
                city_name=state.get("city_name") or "",
                dt=fmt_dt_local(fresh.start_utc, tz),
                **labels,
            )
            await bot.send_message(
                candidate_id, text, reply_markup=kb_attendance_confirm(slot_id)
            )
        except asyncio.CancelledError:
            pass
        except Exception as exc:  # pragma: no cover - logging path
            logging.exception("Confirm prompt error: %s", exc)

    if delay <= 0:
        await _ask_now()
        return

    async def _rem() -> None:
        try:
            await asyncio.sleep(delay)
            await _ask_now()
        except asyncio.CancelledError:
            pass
        except Exception as exc:  # pragma: no cover - logging path
            logging.exception("Confirm scheduler error: %s", exc)

    CONFIRM_TASKS[key] = asyncio.create_task(_rem())


async def begin_interview(user_id: int) -> None:
    state_manager = get_state_manager()
    bot = get_bot()
    state_manager.set(
        user_id,
        State(
            flow="interview",
            t1_idx=0,
            test1_answers={},
            t1_last_prompt_id=None,
            t1_last_question_text="",
            t1_requires_free_text=True,
            t1_sequence=list(TEST1_QUESTIONS),
            fio="",
            city_name="",
            city_id=None,
            candidate_tz=DEFAULT_TZ,
            t2_attempts={},
            picked_recruiter_id=None,
            picked_slot_id=None,
        ),
    )
    intro = await templates.tpl(None, "t1_intro")
    await bot.send_message(user_id, intro)
    await send_test1_question(user_id)


async def send_welcome(user_id: int) -> None:
    bot = get_bot()
    text = (
        "👋 Добро пожаловать!\n"
        "Нажмите «Начать», чтобы заполнить мини-анкету и выбрать время для интервью."
    )
    await bot.send_message(user_id, text, reply_markup=kb_start())


async def handle_recruiter_identity_command(message: Message) -> None:
    """Process the `/iam` command sent by a recruiter."""

    text = (message.text or "").strip()
    _, _, args = text.partition(" ")
    name_hint = args.strip()
    if not name_hint:
        await message.answer("Используйте команду в формате: /iam <Имя>")
        return

    updated = await set_recruiter_chat_id_by_command(name_hint, chat_id=message.chat.id)
    if not updated:
        await message.answer(
            "Рекрутер не найден. Убедитесь, что имя совпадает с записью в системе."
        )
        return

    await message.answer(
        "Готово! Уведомления о брони и подтверждениях будут приходить в этот чат."
    )


async def start_introday_flow(message: Message) -> None:
    state_manager = get_state_manager()
    user_id = message.from_user.id
    prev = state_manager.get(user_id) or {}
    state_manager.set(
        user_id,
        State(
            flow="intro",
            t1_idx=None,
            test1_answers=prev.get("test1_answers", {}),
            t1_last_prompt_id=None,
            t1_last_question_text="",
            t1_requires_free_text=False,
            t1_sequence=prev.get("t1_sequence", list(TEST1_QUESTIONS)),
            fio=prev.get("fio", ""),
            city_name=prev.get("city_name", ""),
            city_id=prev.get("city_id"),
            candidate_tz=prev.get("candidate_tz", DEFAULT_TZ),
            t2_attempts={},
            picked_recruiter_id=None,
            picked_slot_id=None,
        ),
    )
    await start_test2(user_id)


def _format_prompt(prompt: Any) -> str:
    if isinstance(prompt, (list, tuple)):
        return "\n".join(str(p) for p in prompt)
    return str(prompt)


async def send_test1_question(user_id: int) -> None:
    bot = get_bot()
    state_manager = get_state_manager()
    state = state_manager.ensure(user_id)
    sequence = state.get("t1_sequence") or list(TEST1_QUESTIONS)
    idx = state.get("t1_idx", 0)
    total = len(sequence)
    if idx >= total:
        await finalize_test1(user_id)
        return
    q = dict(sequence[idx])
    sequence[idx] = q
    state["t1_sequence"] = sequence
    progress = await templates.tpl(state.get("city_id"), "t1_progress", n=idx + 1, total=total)
    progress_bar = create_progress_bar(idx, total)
    helper = q.get("helper")
    base_text = f"{progress}\n{progress_bar}\n\n{_format_prompt(q['prompt'])}"
    if helper:
        base_text += f"\n\n<i>{helper}</i>"

    resolved_options = await _resolve_test1_options(q)
    if resolved_options is not None:
        q["options"] = resolved_options

    options = q.get("options") or []
    if options:
        markup = _build_test1_options_markup(idx, options)
        sent = await bot.send_message(user_id, base_text, reply_markup=markup)
        state["t1_requires_free_text"] = False
    else:
        placeholder = q.get("placeholder", "Введите ответ…")[:64]
        sent = await bot.send_message(
            user_id,
            base_text,
            reply_markup=ForceReply(selective=True, input_field_placeholder=placeholder),
        )
        state["t1_requires_free_text"] = True

    state["t1_last_prompt_id"] = sent.message_id
    state["t1_last_question_text"] = base_text
    state["t1_current_idx"] = idx


def _build_test1_options_markup(question_idx: int, options: List[Any]) -> Optional[Any]:
    if not options:
        return None
    from aiogram.types import InlineKeyboardMarkup, InlineKeyboardButton

    buttons = []
    for opt_idx, option in enumerate(options):
        buttons.append(
            [
                InlineKeyboardButton(
                    text=_extract_option_label(option),
                    callback_data=f"t1opt:{question_idx}:{opt_idx}",
                )
            ]
        )
    return InlineKeyboardMarkup(inline_keyboard=buttons)


def _extract_option_label(option: Any) -> str:
    if isinstance(option, dict):
        return str(option.get("label") or option.get("text") or option.get("value"))
    if isinstance(option, (tuple, list)) and option:
        return str(option[0])
    return str(option)


def _extract_option_value(option: Any) -> str:
    if isinstance(option, dict):
        return str(option.get("value") or option.get("label") or option.get("text"))
    if isinstance(option, (tuple, list)):
        return str(option[1] if len(option) > 1 else option[0])
    return str(option)


async def _resolve_test1_options(question: Dict[str, Any]) -> Optional[List[Any]]:
    qid = question.get("id")
    if qid == "city":
        cities = await get_candidate_cities()
        return [
            {
                "label": city.name,
                "value": city.name,
                "city_id": city.id,
                "tz": city.tz,
            }
            for city in cities
        ]
    return None


def _shorten_answer(text: str, limit: int = 80) -> str:
    clean = text.strip()
    if len(clean) <= limit:
        return clean
    return clean[: limit - 1] + "…"


async def _mark_test1_question_answered(user_id: int, summary: str) -> None:
    bot = get_bot()
    state = get_state_manager().get(user_id)
    if not state:
        return
    prompt_id = state.get("t1_last_prompt_id")
    if not prompt_id:
        return
    base_text = state.get("t1_last_question_text") or ""
    updated = f"{base_text}\n\n✅ <i>{html.escape(summary)}</i>"
    try:
        await bot.edit_message_text(updated, chat_id=user_id, message_id=prompt_id)
    except TelegramBadRequest:
        pass
    state["t1_last_prompt_id"] = None
    state["t1_last_question_text"] = ""
    state["t1_requires_free_text"] = False


def _recruiter_header(name: str, tz_label: str) -> str:
    return (
        f"👤 <b>{name}</b>\n"
        f"🕒 Время отображается в вашем поясе: <b>{tz_label}</b>.\n"
        "Выберите удобное окно:"
    )


async def save_test1_answer(
    user_id: int,
    question: Dict[str, Any],
    answer: str,
    *,
    metadata: Optional[Dict[str, Any]] = None,
) -> None:
    state_manager = get_state_manager()
    state = state_manager.ensure(user_id)
    state.setdefault("test1_answers", {})
    sequence = state.setdefault("t1_sequence", list(TEST1_QUESTIONS))

    if question["id"] == "fio":
        state["fio"] = answer
    elif question["id"] == "city":
        meta = metadata or {}
        resolved_name = str(
            meta.get("name")
            or meta.get("label")
            or meta.get("value")
            or answer
        )
        state["city_name"] = resolved_name

        meta_city_id = meta.get("city_id")
        meta_tz = meta.get("tz")
        candidate_tz: Optional[str] = None
        resolved_city = None

        if meta_city_id is not None:
            try:
                state["city_id"] = int(meta_city_id)
            except (TypeError, ValueError):
                state["city_id"] = None
                resolved_city = await get_city_by_name(answer)
            candidate_tz = str(meta_tz or DEFAULT_TZ)
        else:
            resolved_city = await get_city_by_name(answer)

        if resolved_city:
            state["city_id"] = resolved_city.id
            candidate_tz = resolved_city.tz
            resolved_name = resolved_city.name
        elif meta_city_id is None:
            state["city_id"] = None
            candidate_tz = candidate_tz or DEFAULT_TZ

        state["candidate_tz"] = candidate_tz or DEFAULT_TZ
        state["test1_answers"][question["id"]] = resolved_name
    elif question["id"] == "status":
        lower = answer.lower()
        insert_pos = state.get("t1_idx", 0) + 1
        existing_ids = {q.get("id") for q in sequence}

        if "работ" in lower:
            if FOLLOWUP_NOTICE_PERIOD["id"] not in existing_ids:
                sequence.insert(insert_pos, FOLLOWUP_NOTICE_PERIOD.copy())
                existing_ids.add(FOLLOWUP_NOTICE_PERIOD["id"])
                insert_pos += 1
        elif "уч" in lower:
            if FOLLOWUP_STUDY_MODE["id"] not in existing_ids:
                sequence.insert(insert_pos, FOLLOWUP_STUDY_MODE.copy())
                existing_ids.add(FOLLOWUP_STUDY_MODE["id"])
                insert_pos += 1
            if FOLLOWUP_STUDY_SCHEDULE["id"] not in existing_ids:
                sequence.insert(insert_pos, FOLLOWUP_STUDY_SCHEDULE.copy())
                existing_ids.add(FOLLOWUP_STUDY_SCHEDULE["id"])

    if question["id"] != "city":
        state["test1_answers"][question["id"]] = answer


async def handle_test1_answer(message: Message) -> None:
    user_id = message.from_user.id
    state = get_state_manager().get(user_id)
    if not state or state.get("flow") != "interview":
        return

    idx = state.get("t1_current_idx", state.get("t1_idx", 0))
    sequence = state.get("t1_sequence") or list(TEST1_QUESTIONS)
    total = len(sequence)
    if idx >= total:
        return

    question = sequence[idx]
    if not state.get("t1_requires_free_text", True):
        await message.reply(
            "Пожалуйста, выберите вариант ответа с помощью кнопок под вопросом."
        )
        return

    prompt_id = state.get("t1_last_prompt_id")
    if prompt_id:
        reply = message.reply_to_message
        if not reply or reply.message_id != prompt_id:
            await message.reply(
                "Нажмите «Ответить» на сообщение с вопросом, чтобы зафиксировать ответ."
            )
            return

    answer_text = (message.text or "").strip()
    if not answer_text:
        await message.reply("Ответ не распознан. Напишите текст или выберите вариант.")
        return

    await save_test1_answer(user_id, question, answer_text)
    await _mark_test1_question_answered(user_id, _shorten_answer(answer_text))

    state["t1_idx"] = idx + 1
    if state["t1_idx"] >= total:
        await finalize_test1(user_id)
    else:
        await send_test1_question(user_id)


async def handle_test1_option(callback: CallbackQuery) -> None:
    user_id = callback.from_user.id
    state = get_state_manager().get(user_id)
    if not state or state.get("flow") != "interview":
        await callback.answer("Сценарий неактивен", show_alert=True)
        return

    parts = callback.data.split(":")
    if len(parts) != 3:
        await callback.answer()
        return
    _, idx_s, opt_idx_s = parts
    try:
        idx = int(idx_s)
        opt_idx = int(opt_idx_s)
    except ValueError:
        await callback.answer()
        return

    current_idx = state.get("t1_current_idx", state.get("t1_idx", 0))
    if idx != current_idx:
        await callback.answer("Вопрос уже пройден", show_alert=True)
        return

    sequence = state.get("t1_sequence") or list(TEST1_QUESTIONS)
    if idx >= len(sequence):
        await callback.answer("Вопрос недоступен", show_alert=True)
        return

    question = sequence[idx]
    options = question.get("options") or []
    if opt_idx < 0 or opt_idx >= len(options):
        await callback.answer("Вариант недоступен", show_alert=True)
        return

    option_meta = options[opt_idx]
    label = _extract_option_label(option_meta)
    value = _extract_option_value(option_meta)

    metadata = option_meta if isinstance(option_meta, dict) else None

    await save_test1_answer(user_id, question, value, metadata=metadata)
    await _mark_test1_question_answered(user_id, label)

    state["t1_idx"] = idx + 1

    await callback.answer(f"Выбрано: {label}")

    if state["t1_idx"] >= len(sequence):
        await finalize_test1(user_id)
    else:
        await send_test1_question(user_id)


async def finalize_test1(user_id: int) -> None:
    bot = get_bot()
    state_manager = get_state_manager()
    state = state_manager.ensure(user_id)
    sequence = state.get("t1_sequence", list(TEST1_QUESTIONS))
    lines = [
        "📋 Анкета кандидата (Тест 1)",
        "━━━━━━━━━━━━━━━━━━━━",
        f"Дата: {datetime.now().strftime('%Y-%m-%d %H:%M')}",
        f"TG ID: {user_id}",
        f"ФИО: {state.get('fio') or '—'}",
        f"Город: {state.get('city_name') or '—'}",
        "",
        "Ответы:",
    ]
    for q in sequence:
        qid = q["id"]
        lines.append(f"- {q['prompt']}\n  {state['test1_answers'].get(qid, '—')}")

    fname = TEST1_DIR / f"test1_{(state.get('fio') or user_id)}.txt"
    try:
        with open(fname, "w", encoding="utf-8") as f:
            f.write("\n".join(lines))
    except Exception:
        pass

    invite_text = await templates.tpl(
        state.get("city_id"),
        "stage1_invite",
        candidate_fio=state.get("fio") or "",
        city_name=state.get("city_name") or "",
        interview_dt_hint="выберите удобное время из списка ниже (по-вашему времени)",
    )
    await bot.send_message(user_id, invite_text)

    await show_recruiter_menu(user_id)

    state["t1_idx"] = None
    state["t1_last_prompt_id"] = None
    state["t1_last_question_text"] = ""
    state["t1_requires_free_text"] = False


async def start_test2(user_id: int) -> None:
    bot = get_bot()
    state = get_state_manager().ensure(user_id)
    state["t2_attempts"] = {
        q_index: {"answers": [], "is_correct": False, "start_time": None}
        for q_index in range(len(TEST2_QUESTIONS))
    }
    intro = await templates.tpl(
        state.get("city_id"),
        "t2_intro",
        qcount=len(TEST2_QUESTIONS),
        timelimit=TIME_LIMIT // 60,
        attempts=MAX_ATTEMPTS,
    )
    await bot.send_message(user_id, intro)
    await send_test2_question(user_id, 0)


async def send_test2_question(user_id: int, q_index: int) -> None:
    bot = get_bot()
    state = get_state_manager().ensure(user_id)
    state["t2_attempts"][q_index]["start_time"] = datetime.now()
    question = TEST2_QUESTIONS[q_index]
    txt = (
        f"🔹 <b>Вопрос {q_index + 1}/{len(TEST2_QUESTIONS)}</b>\n"
        "━━━━━━━━━━━━━━━━━━━━\n"
        f"{question['text']}"
    )
    await bot.send_message(
        user_id, txt, reply_markup=create_keyboard(question["options"], q_index)
    )


async def handle_test2_answer(callback: CallbackQuery) -> None:
    user_id = callback.from_user.id
    state = get_state_manager().get(user_id)
    if not state or "t2_attempts" not in state or state.get("flow") != "intro":
        await callback.answer()
        return

    try:
        _, qidx_s, ans_s = callback.data.split("_")
        q_index = int(qidx_s)
        answer_index = int(ans_s)
    except ValueError:
        await callback.answer()
        return

    attempt = state["t2_attempts"][q_index]
    question = TEST2_QUESTIONS[q_index]

    now = datetime.now()
    start_time = attempt.get("start_time")
    time_spent = (now - start_time).seconds if start_time else 0
    overtime = time_spent > TIME_LIMIT

    attempt["answers"].append(
        {"answer": answer_index, "time": now.isoformat(), "overtime": overtime}
    )
    is_correct = answer_index == question["correct"]
    attempt["is_correct"] = is_correct

    feedback = question.get("feedback")
    if isinstance(feedback, list):
        feedback_message = feedback[answer_index]
    else:
        feedback_message = feedback if is_correct else "❌ <i>Неверно.</i>"

    if is_correct:
        final_feedback = f"{feedback_message}"
        if overtime:
            final_feedback += "\n⏰ <i>Превышено время</i>"
        if len(attempt["answers"]) > 1:
            penalty = 10 * (len(attempt["answers"]) - 1)
            final_feedback += f"\n⚠️ <i>Попыток: {len(attempt['answers'])} (-{penalty}%)</i>"
        await callback.message.edit_text(final_feedback)

        if q_index < len(TEST2_QUESTIONS) - 1:
            await send_test2_question(user_id, q_index + 1)
        else:
            await finalize_test2(user_id)
    else:
        attempts_left = MAX_ATTEMPTS - len(attempt["answers"])
        final_feedback = f"{feedback_message}"
        if attempts_left > 0:
            final_feedback += f"\nОсталось попыток: {attempts_left}"
            await callback.message.edit_text(
                final_feedback,
                reply_markup=create_keyboard(question["options"], q_index),
            )
        else:
            final_feedback += "\n🚫 <i>Лимит попыток исчерпан</i>"
            await callback.message.edit_text(final_feedback)
            if q_index < len(TEST2_QUESTIONS) - 1:
                await send_test2_question(user_id, q_index + 1)
            else:
                await finalize_test2(user_id)


async def finalize_test2(user_id: int) -> None:
    bot = get_bot()
    state_manager = get_state_manager()
    state = state_manager.ensure(user_id)
    attempts = state.get("t2_attempts", {})
    correct_answers = sum(1 for attempt in attempts.values() if attempt["is_correct"])
    score = calculate_score(attempts)
    rating = get_rating(score)
    result_text = await templates.tpl(
        state.get("city_id"),
        "t2_result",
        correct=correct_answers,
        score=score,
        rating=rating,
    )
    await bot.send_message(user_id, result_text)
    pct = correct_answers / max(1, len(TEST2_QUESTIONS))
    if pct < PASS_THRESHOLD:
        fail_text = await templates.tpl(state.get("city_id"), "result_fail")
        await bot.send_message(user_id, fail_text)
        get_state_manager().pop(user_id)
        return

    await show_recruiter_menu(user_id)


async def show_recruiter_menu(user_id: int, *, notice: Optional[str] = None) -> None:
    bot = get_bot()
    state = get_state_manager().get(user_id) or {}
    tz_label = state.get("candidate_tz", DEFAULT_TZ)
    kb = await kb_recruiters(tz_label, city_id=state.get("city_id"))
    text = await templates.tpl(state.get("city_id"), "choose_recruiter")
    if notice:
        text = f"{notice}\n\n{text}"
    await bot.send_message(user_id, text, reply_markup=kb)


async def handle_home_start(callback: CallbackQuery) -> None:
    await callback.answer()
    await begin_interview(callback.from_user.id)


async def handle_pick_recruiter(callback: CallbackQuery) -> None:
    user_id = callback.from_user.id
    rid_s = callback.data.split(":", 1)[1]

    state_manager = get_state_manager()
    state = state_manager.get(user_id)

    if rid_s == "__again__":
        tz_label = (state or {}).get("candidate_tz", DEFAULT_TZ)
        kb = await kb_recruiters(tz_label, city_id=(state or {}).get("city_id"))
        text = await templates.tpl(state.get("city_id") if state else None, "choose_recruiter")
        if state is not None:
            state["picked_recruiter_id"] = None
        try:
            await callback.message.edit_text(text, reply_markup=kb)
        except TelegramBadRequest:
            await callback.message.edit_text(text)
            await callback.message.edit_reply_markup(reply_markup=kb)
        await callback.answer()
        return

    try:
        rid = int(rid_s)
    except ValueError:
        await callback.answer("Некорректный рекрутёр", show_alert=True)
        return

    rec = await get_recruiter(rid)
    if not rec or not getattr(rec, "active", True):
        await callback.answer("Рекрутёр не найден/не активен", show_alert=True)
        return

    if not state:
        await callback.answer("Сессия истекла. Введите /start", show_alert=True)
        return

    city_id = state.get("city_id")
    if city_id:
        allowed = await get_active_recruiters_for_city(city_id)
        if rid not in {r.id for r in allowed}:
            await callback.answer("Этот рекрутёр не работает с вашим городом", show_alert=True)
            await show_recruiter_menu(user_id)
            return

    state["picked_recruiter_id"] = rid
    tz_label = state.get("candidate_tz", DEFAULT_TZ)
    slots_list = await get_free_slots_by_recruiter(rid, city_id=city_id)
    kb = await kb_slots_for_recruiter(rid, tz_label, slots=slots_list, city_id=city_id)
    text = _recruiter_header(rec.name, tz_label)
    if not slots_list:
        text = f"{text}\n\n{await templates.tpl(state.get('city_id'), 'no_slots')}"
    try:
        await callback.message.edit_text(text, reply_markup=kb)
    except TelegramBadRequest:
        await callback.message.edit_text(text)
        await callback.message.edit_reply_markup(reply_markup=kb)
    await callback.answer()


async def handle_refresh_slots(callback: CallbackQuery) -> None:
    user_id = callback.from_user.id
    _, rid_s = callback.data.split(":", 1)
    try:
        rid = int(rid_s)
    except ValueError:
        await callback.answer("Рекрутёр не найден", show_alert=True)
        return

    state = get_state_manager().get(user_id)
    if not state:
        await callback.answer("Сессия истекла. Введите /start", show_alert=True)
        return

    tz_label = state.get("candidate_tz", DEFAULT_TZ)
    city_id = state.get("city_id")
    slots_list = await get_free_slots_by_recruiter(rid, city_id=city_id)
    kb = await kb_slots_for_recruiter(rid, tz_label, slots=slots_list, city_id=city_id)
    rec = await get_recruiter(rid)
    text = _recruiter_header(rec.name if rec else str(rid), tz_label)
    if not slots_list:
        text = f"{text}\n\n{await templates.tpl(state.get('city_id'), 'no_slots')}"
    try:
        await callback.message.edit_text(text, reply_markup=kb)
    except TelegramBadRequest:
        await callback.message.edit_text(text)
        await callback.message.edit_reply_markup(reply_markup=kb)
    await callback.answer("Обновлено")


async def handle_pick_slot(callback: CallbackQuery) -> None:
    user_id = callback.from_user.id
    _, rid_s, slot_id_s = callback.data.split(":", 2)

    try:
        recruiter_id = int(rid_s)
    except ValueError:
        await callback.answer("Рекрутёр не найден", show_alert=True)
        return

    try:
        slot_id = int(slot_id_s)
    except ValueError:
        await callback.answer("Слот не найден", show_alert=True)
        return

    state = get_state_manager().get(user_id)
    if not state:
        await callback.answer("Сессия истекла. Введите /start", show_alert=True)
        return

    is_intro = state.get("flow") == "intro"
    city_id = state.get("city_id")
    slot = await reserve_slot(
        slot_id,
        candidate_tg_id=user_id,
        candidate_fio=state.get("fio", str(user_id)),
        candidate_tz=state.get("candidate_tz", DEFAULT_TZ),
        candidate_city_id=state.get("city_id"),
        purpose="intro_day" if is_intro else "interview",
        expected_recruiter_id=recruiter_id,
        expected_city_id=city_id,
    )
    if not slot:
        text = await templates.tpl(state.get("city_id"), "slot_taken")
        if is_intro:
            try:
                await callback.message.edit_text(text)
                await callback.message.edit_reply_markup(reply_markup=None)
            except TelegramBadRequest:
                pass
            await show_recruiter_menu(user_id, notice=text)
        else:
            kb = await kb_slots_for_recruiter(
                recruiter_id,
                state.get("candidate_tz", DEFAULT_TZ),
                city_id=city_id,
            )
            try:
                await callback.message.edit_text(text, reply_markup=kb)
            except TelegramBadRequest:
                await callback.message.edit_text(text)
                await callback.message.edit_reply_markup(reply_markup=kb)

        await callback.answer("Слот уже занят.")
        return

    rec = await get_recruiter(slot.recruiter_id)
    purpose = "ознакомительный день" if is_intro else "видео-интервью"
    bot = get_bot()
    caption = (
        f"📥 <b>Новый кандидат на {purpose}</b>\n"
        f"👤 {slot.candidate_fio or user_id}\n"
        f"📍 {state.get('city_name','—')}\n"
        f"🗓 {fmt_dt_local(slot.start_utc, (rec.tz if rec else DEFAULT_TZ) or DEFAULT_TZ)}\n"
    )

    attached = False
    for path in [
        TEST1_DIR / f"test1_{state.get('fio') or user_id}.txt",
        REPORTS_DIR / f"report_{state.get('fio') or user_id}.txt",
    ]:
        if path.exists():
            try:
                if rec and rec.tg_chat_id:
                    await bot.send_document(
                        rec.tg_chat_id,
                        FSInputFile(str(path)),
                        caption=caption,
                        reply_markup=kb_approve(slot.id),
                    )
                    attached = True
            except Exception:
                pass
            break

    if rec and rec.tg_chat_id and not attached:
        try:
            await bot.send_message(
                rec.tg_chat_id, caption, reply_markup=kb_approve(slot.id)
            )
        except Exception:
            pass
    elif not rec or not rec.tg_chat_id:
        await bot.send_message(
            user_id,
            "ℹ️ Рекрутёр ещё не активировал DM с ботом (/iam_mih) или не указан tg_chat_id.\n"
            "Заявка создана, но уведомление не отправлено.",
        )

    await callback.message.edit_text(
        await templates.tpl(state.get("city_id"), "slot_sent")
    )
    await callback.answer()


async def handle_approve_slot(callback: CallbackQuery) -> None:
    slot_id = int(callback.data.split(":", 1)[1])
    slot = await get_slot(slot_id)
    if not slot:
        await callback.answer("Заявка уже обработана.", show_alert=True)
        await safe_remove_reply_markup(callback.message)
        return

    if slot.status == SlotStatus.BOOKED:
        await callback.answer("Уже согласовано ✔️")
        await safe_remove_reply_markup(callback.message)
        return

    if slot.status == SlotStatus.FREE:
        await callback.answer("Слот уже освобождён.", show_alert=True)
        await safe_remove_reply_markup(callback.message)
        return

    slot = await approve_slot(slot_id)
    if not slot:
        await callback.answer("Не удалось согласовать.", show_alert=True)
        return

    tz = slot.candidate_tz or DEFAULT_TZ
    labels = slot_local_labels(slot.start_utc, tz)
    template_key = (
        "stage3_intro_invite"
        if getattr(slot, "purpose", "interview") == "intro_day"
        else "approved_msg"
    )
    state = get_state_manager().get(slot.candidate_tg_id, {})
    text = await templates.tpl(
        getattr(slot, "candidate_city_id", None),
        template_key,
        candidate_fio=slot.candidate_fio or "",
        city_name=state.get("city_name") or "",
        dt=fmt_dt_local(slot.start_utc, tz),
        **labels,
    )
    await get_bot().send_message(slot.candidate_tg_id, text)
    await schedule_confirm_prompt(slot.id, slot.candidate_tg_id)

    confirm_text = (
        f"✅ Согласовано: {slot.candidate_fio or slot.candidate_tg_id} — "
        f"{fmt_dt_local(slot.start_utc, DEFAULT_TZ)}"
    )
    await safe_edit_text_or_caption(callback.message, confirm_text)
    await safe_remove_reply_markup(callback.message)
    await callback.answer("Согласовано")


async def handle_reject_slot(callback: CallbackQuery) -> None:
    slot_id = int(callback.data.split(":", 1)[1])
    slot = await get_slot(slot_id)
    if not slot:
        await callback.answer("Заявка уже обработана.")
        await safe_remove_reply_markup(callback.message)
        return

    if slot.status == SlotStatus.BOOKED:
        await callback.answer("Уже согласовано — слот занят.", show_alert=True)
        await safe_remove_reply_markup(callback.message)
        return

    await reject_slot(slot_id)

    bot = get_bot()
    await bot.send_message(slot.candidate_tg_id, "К сожалению, выбранное время недоступно.")

    st = get_state_manager().get(slot.candidate_tg_id, {})
    if st.get("flow") == "intro":
        await show_recruiter_menu(slot.candidate_tg_id)
    else:
        city_for_candidate = st.get("city_id") or getattr(slot, "candidate_city_id", None)
        kb = await kb_recruiters(
            st.get("candidate_tz", DEFAULT_TZ), city_id=city_for_candidate
        )
        await bot.send_message(
            slot.candidate_tg_id,
            await templates.tpl(getattr(slot, "candidate_city_id", None), "choose_recruiter"),
            reply_markup=kb,
        )

    await safe_edit_text_or_caption(callback.message, "❌ Отказано. Слот освобождён.")
    await safe_remove_reply_markup(callback.message)
    await callback.answer("Отказано")


async def handle_attendance_yes(callback: CallbackQuery) -> None:
    slot_id = int(callback.data.split(":", 1)[1])
    slot = await get_slot(slot_id)
    if not slot or slot.status != SlotStatus.BOOKED:
        await callback.answer("Заявка не найдена или ещё не подтверждена рекрутёром.", show_alert=True)
        return

    key: RemKey = (slot_id, callback.from_user.id)
    t = CONFIRM_TASKS.pop(key, None)
    if t and not t.done():
        t.cancel()

    rec = await get_recruiter(slot.recruiter_id)
    link = (
        rec.telemost_url if rec and rec.telemost_url else "https://telemost.yandex.ru/j/REPLACE_ME"
    )
    tz = slot.candidate_tz or DEFAULT_TZ
    text = await templates.tpl(
        getattr(slot, "candidate_city_id", None),
        "att_confirmed_link",
        link=link,
        dt=fmt_dt_local(slot.start_utc, tz),
    )
    bot = get_bot()
    await bot.send_message(slot.candidate_tg_id, text)

    await schedule_reminder(slot_id, slot.candidate_tg_id)

    try:
        await callback.message.edit_text("Спасибо! Участие подтверждено. Ссылка отправлена.")
    except TelegramBadRequest:
        pass
    try:
        await callback.message.edit_reply_markup(reply_markup=None)
    except TelegramBadRequest:
        pass

    await callback.answer("Подтверждено")


async def handle_attendance_no(callback: CallbackQuery) -> None:
    slot_id = int(callback.data.split(":", 1)[1])
    slot = await get_slot(slot_id)
    if not slot:
        await callback.answer("Заявка уже обработана.")
        await safe_remove_reply_markup(callback.message)
        return

    key: RemKey = (slot_id, slot.candidate_tg_id)
    t = CONFIRM_TASKS.pop(key, None)
    if t and not t.done():
        t.cancel()
    t2 = REMINDERS.pop(key, None)
    if t2 and not t2.done():
        t2.cancel()

    await reject_slot(slot_id)

    rec = await get_recruiter(slot.recruiter_id)
    bot = get_bot()
    if rec and rec.tg_chat_id:
        try:
            await bot.send_message(
                rec.tg_chat_id,
                f"❌ Кандидат {slot.candidate_fio or slot.candidate_tg_id} отказался от слота "
                f"{fmt_dt_local(slot.start_utc, rec.tz or DEFAULT_TZ)}. Слот освобождён.",
            )
        except Exception:
            pass

    st = get_state_manager().get(callback.from_user.id, {})
    await bot.send_message(
        callback.from_user.id,
        await templates.tpl(getattr(slot, "candidate_city_id", None), "att_declined"),
    )
    if st.get("flow") == "intro":
        await show_recruiter_menu(callback.from_user.id)
    else:
        kb = await kb_recruiters(st.get("candidate_tz", DEFAULT_TZ))
        await bot.send_message(
            callback.from_user.id,
            await templates.tpl(getattr(slot, "candidate_city_id", None), "choose_recruiter"),
            reply_markup=kb,
        )

    try:
        await callback.message.edit_text("Вы отказались от участия. Слот освобождён.")
    except TelegramBadRequest:
        pass
    try:
        await callback.message.edit_reply_markup(reply_markup=None)
    except TelegramBadRequest:
        pass

    await callback.answer("Отменено")


def get_rating(score: float) -> str:
    if score >= 6.5:
        return "⭐⭐⭐⭐⭐ "
    if score >= 5:
        return "⭐⭐⭐⭐ "
    if score >= 3.5:
        return "⭐⭐⭐ "
    if score >= 2:
        return "⭐⭐ "
    return "⭐ (Не рекомендован)"


__all__ = [
    "StateManager",
    "calculate_score",
    "configure",
    "finalize_test1",
    "finalize_test2",
    "fmt_dt_local",
    "handle_attendance_no",
    "handle_attendance_yes",
    "handle_home_start",
    "handle_pick_recruiter",
    "handle_pick_slot",
    "handle_refresh_slots",
    "handle_test1_answer",
    "handle_test1_option",
    "handle_test2_answer",
    "get_bot",
    "get_rating",
    "get_state_manager",
    "now_utc",
    "save_test1_answer",
    "schedule_confirm_prompt",
    "schedule_reminder",
    "send_test1_question",
    "send_test2_question",
    "show_recruiter_menu",
    "slot_local_labels",
    "start_introday_flow",
    "start_test2",
    "begin_interview",
    "send_welcome",
    "safe_edit_text_or_caption",
    "safe_remove_reply_markup",
    "handle_approve_slot",
    "handle_reject_slot",
    "_extract_option_label",
    "_extract_option_value",
    "_mark_test1_question_answered",
    "_shorten_answer",
]<|MERGE_RESOLUTION|>--- conflicted
+++ resolved
@@ -20,10 +20,7 @@
 from backend.domain.repositories import (
     approve_slot,
     get_city_by_name,
-<<<<<<< HEAD
-    get_candidate_cities,
-=======
->>>>>>> e18d7fac
+
     get_active_recruiters_for_city,
     get_free_slots_by_recruiter,
     get_recruiter,
